--- conflicted
+++ resolved
@@ -64,16 +64,9 @@
             ds[value].attrs['ooinet_variable_name'] = key
 
     if burst:   # re-sample the data to a defined time interval using a median average
-<<<<<<< HEAD
-        # create the burst averaging data set
-        burst = ds.copy()
-        burst['time'] = burst['time'] + pd.Timedelta('450s')  # shift the time to the middle of the averaging period
-        burst = burst.resample(time='900s', skipna=True).median(dim='time', keep_attrs=True)
-=======
         # create the burst averaging
         ds['time'] = ds['time'] + np.timedelta64(450, 's')
         burst = ds.resample(time='900s', skipna=True).median(keep_attrs=True)
->>>>>>> 8b5b1132
         burst = burst.where(~np.isnan(burst.deployment), drop=True)
 
         # reset the attributes...which keep_attrs should do...
@@ -115,11 +108,7 @@
                  'pressure_qc_executed', 'pressure_qc_results']
     for v in drop_vars:
         if v in ds.variables:
-<<<<<<< HEAD
             ds = ds.drop_vars(v)
-=======
-            ds = ds.drop(v)
->>>>>>> 8b5b1132
 
     # rename some of the variables for better clarity, two blocks to keep from stepping on ourselves
     rename = {
@@ -149,16 +138,9 @@
             ds[value].attrs['ooinet_variable_name'] = key
 
     if burst:   # re-sample the data to a defined time interval using a median average
-<<<<<<< HEAD
-        # create the burst averaging data set
-        burst = ds.copy()
-        burst['time'] = burst['time'] + pd.Timedelta('450s')  # shift the time to the middle of the averaging period
-        burst = burst.resample(time='900s', skipna=True).median(dim='time', keep_attrs=True)
-=======
         # create the burst averaging
         ds['time'] = ds['time'] + np.timedelta64(450, 's')
         burst = ds.resample(time='900s', skipna=True).median(dim='time', keep_attrs=True)
->>>>>>> 8b5b1132
         burst = burst.where(~np.isnan(burst.deployment), drop=True)
 
         # reset the attributes...which keep_attrs should do...
