#!/usr/bin/env python
# -*- coding: utf-8 -*-
import datetime
import numpy as np
import os
import pandas as pd

from ooi_data_explorations.common import inputs, m2m_collect, m2m_request, load_gc_thredds, \
    get_vocabulary, update_dataset, ENCODINGS
from ooi_data_explorations.qartod.qc_processing import parse_qc

# load configuration settings
ATTRS = {
    'spectrum_average': {
        'long_name': 'Spectrum Average',
        'comment': 'Average value from the raw spectral measurements.',
        'units': 'counts'
    },
    'nitrate_concentration': {
        'long_name': 'Dissolved Nitrate Concentration',
        'comment': 'Dissolved Nitrate Concentration, uncorrected for temperature and salinity effects.',
        'units': 'umol L-1',
        'data_product_identifier': 'NITRDIS_L1',
    },
    'corrected_nitrate_concentration': {
        'long_name': 'Corrected Dissolved Nitrate Concentration',
        'standard_name': 'mole_concentration_of_nitrate_in_sea_water',
        'comment': 'Temperature and salinity corrected dissolved nitrate concentration.',
        'units': 'umol L-1',
        'data_product_identifier': 'NITRTSC_L2',
        'ancillary_variables': ('sea_water_temperature sea_water_practical_salinity raw_spectral_measurements '
                                'dark_value_used_for_fit')
    },
    'raw_spectral_measurements': {
        'long_name': 'Raw Spectral Measurements',
        'comment': ('The raw absorption spectra is an array of values, measured in counts and produced by the SUNA '
                    'based on the ultraviolet (UV) absorption characteristics of the components of seawater (including '
                    'dissolved nitrate). The raw spectral measurements, between 217 and 240 nm, are used to calculate '
                    'the nitrate concentrations.'),
        'data_product_identifier': 'NITROPT_L0',
        'units': 'counts'
    },
    'wavelength_index': {
        'long_name': 'Wavelength Index',
        'comment': ('Indexing array, with values between 0 and 255, for the raw spectral measurements. Each SUNA '
                    'measures between 190 and 370 nm, approximately every 0.7 nm. The exact wavelengths used are '
                    'specific to each instrument.'),
        # 'units': ''  # deliberately left blank, no units for this variable
    }
}


def quality_checks(ds):
    """
    Quality assessment of the raw and calculated nitrate concentration data
    using a susbset of the QARTOD flags to indicate the quality. QARTOD
    flags used are:

        1 = Pass
        3 = Suspect or of High Interest
        4 = Fail

    The final flag value represents the worst case assessment of the data quality.

    :param ds: xarray dataset with the raw signal data and the calculated
               seawater pH
    :return qc_flag: array of flag values indicating seawater pH quality
    """
    qc_flag = ds['time'].astype('int32') * 0 + 1   # default flag values, no errors

    # "RMSE: The root-mean-square error parameter from the SUNA V2 can be used to make
    # an estimate of how well the nitrate spectral fit is. This should usually be less than 1E-3. If
    # it is higher, there is spectral shape (likely due to CDOM) that adversely impacts the nitrate
    # estimate." SUNA V2 vendor documentation (Sea-Bird Scientific Document# SUNA180725)
    m = ds.fit_rmse > 0.001  # per the vendor documentation
    qc_flag[m] = 3
    m = ds.fit_rmse > 0.100  # based on experience with the instrument data sets
    qc_flag[m] = 4

    # "Absorption: The data output of the SUNA V2 is the absorption at 350 nm and 254 nm
    # (A350 and A254). These wavelengths are outside the nitrate absorption range and can be
    # used to make an estimate of the impact of CDOM. If absorption is high (>1.3 AU), the
    # SUNA will not be able to collect adequate light to make a measurement." SUNA V2 vendor
    # documentation (Sea-Bird Scientific Document# SUNA180725)
    m254 = ds.absorbance_at_254_nm > 1.3
    qc_flag[m254] = 4
    m350 = ds.absorbance_at_350_nm > 1.3
    qc_flag[m350] = 4

    # test for failed dark value measurements (can't be less than 0)
    m = ds.dark_value_used_for_fit <= 0
    qc_flag[m] = 4

    # test for a blocked absorption channel (or a failed lamp)
    m = ds.spectrum_average < 10000
    qc_flag[m] = 4

    # test for out of range corrected dissolved nitrate readings
    m = (ds.corrected_nitrate_concentration.values < -2.0) | (ds.corrected_nitrate_concentration.values > 300)
    qc_flag[m] = 4

    return qc_flag


def suna_datalogger(ds, burst=False):
    """
    Takes SUNA data recorded by the data loggers used in the CGSN/EA moorings
    and cleans up the data set to make it more user-friendly.  Primary task is
    renaming parameters and dropping some that are of limited use. Additionally,
    re-organize some variables to permit better assessments of the data.

    :param ds: initial nutnr data set downloaded from OOI via the M2M system
    :param burst: resample the data to the defined time interval
    :return ds: cleaned up data set
    """
    # drop some variables:
    #   checksum = used to parse data, is not parsed if the checksum fails so no longer needed
    #   frame_type = remove the dark frames if recorded, then remove
    #   humidity = not measured, no need to include
    ds = ds.reset_coords()
    # CGSN update # 2: now this does a check to the shape, to determine if a 1 or 2-d array
    # For 2-D array, may have to call .value to load into memory if working
    if len(ds["frame_type"].shape) == 1:
        ds['frame_type'] = ds['frame_type'].astype(str)
    else:
        ds['frame_type'] = ('time', [''.join(x.astype(str)) for x in ds.frame_type.data])
    ds = ds.where(ds.frame_type == 'SLF', drop=True)  # remove the dark frames
    ds = ds.drop_vars(['checksum', 'frame_type', 'humidity'])

    # convert the instrument date and time values to a floating point number with the time in seconds, and then
    # update the internal_timestamp with the values as it was not set correctly during parsing and defaults to 1900.
    date_of_sample = ds.date_of_sample.values.astype(str)
    ddate = [datetime.datetime.strptime(dd[:7], '%Y%j') for dd in date_of_sample]
    dhour = [datetime.timedelta(hours=dh) for dh in ds.time_of_sample.values]
    internal_timestamp = np.array([np.datetime64(ddate[i] + dhour[i]) for i in range(len(ddate))])
    ds['internal_timestamp'] = ('time', internal_timestamp.astype(float) / 10.0 ** 6)
    ds['internal_timestamp'].attrs = dict({
        'long_name': 'Internal NUTNR Clock Time',
        'standard_name': 'time',
        'units': 'seconds since 1900-01-01T00:00:00.000Z',
        'calendar': 'gregorian',
        'comment': ('Comparing the instrument internal clock versus the GPS referenced sampling time will allow for '
                    'calculations of the instrument clock offset and drift. Useful when working with the '
                    'recovered instrument data where no external GPS referenced clock is available.')
    })
    ds = ds.drop_vars(['date_of_sample', 'time_of_sample'])

    # check for data from a co-located CTD, if not present add with appropriate attributes
    if 'sea_water_temperature' not in ds.variables:
        ds['sea_water_temperature'] = ('time', ds['deployment'].data * np.nan)
        ds['sea_water_temperature'].attrs = {
            'comment': ('Normally this would be sea water temperature data from a co-located CTD. However, data from ' +
                        'that sensor is unavailable. This value has been filled with NaNs to preserve the structure ' +
                        'of the data set.'),
            'data_product_identifier': 'TEMPWAT_L1',
            'long_name': 'Sea Water Temperature',
            'standard_name': 'sea_water_temperature',
            'units': 'degree_Celsius'
        }

        ds['sea_water_practical_salinity'] = ('time', ds['deployment'].data * np.nan)
        ds['sea_water_practical_salinity'].attrs = {
            'long_name': 'Sea Water Practical Salinity',
            'standard_name': 'sea_water_practical_salinity',
            'units': '1',
            'comment': ('Normally this would be seawater salinity data from a co-located CTD. However, data from ' +
                        'that sensor is unavailable. This value has been filled with NaNs to preserve the structure ' +
                        'of the data set.'),
            'data_product_identifier': 'PRACSAL_L2'
        }

    # rename some variables for better clarity
    rename = {
        'nutnr_absorbance_at_254_nm': 'absorbance_at_254_nm',
        'nutnr_absorbance_at_350_nm': 'absorbance_at_350_nm',
        'nutnr_bromide_trace': 'bromide_trace',
        'nutnr_current_main': 'current_main',
        'nutnr_dark_value_used_for_fit': 'dark_value_used_for_fit',
        'nutnr_fit_base_1': 'fit_base_1',
        'nutnr_fit_base_2': 'fit_base_2',
        'nutnr_fit_rmse': 'fit_rmse',
        'nutnr_integration_time_factor': 'integration_time_factor',
        'nutnr_nitrogen_in_nitrate': 'nitrogen_in_nitrate',
        'nutnr_spectrum_average': 'spectrum_average',
        'nutnr_voltage_int': 'voltage_instrument',
        'temp_spectrometer': 'temperature_spectrometer',
        'temp_lamp': 'temperature_lamp',
        'temp_interior': 'temperature_interior',
        'spectral_channels': 'raw_spectral_measurements',
        'salinity_corrected_nitrate': 'corrected_nitrate_concentration',
        'salinity_corrected_nitrate_qc_results': 'corrected_nitrate_concentration_qc_results',
        'salinity_corrected_nitrate_qc_executed': 'corrected_nitrate_concentration_qc_executed',
        'salinity_corrected_nitrate_qartod_results': 'corrected_nitrate_concentration_qartod_results',
        'salinity_corrected_nitrate_qartod_executed': 'corrected_nitrate_concentration_qartod_executed',
        'wavelength': 'wavelength_index'
    }
    for key, value in rename.items():
        if key in ds.variables:
            ds = ds.rename({key: value})
            ds[value].attrs['ooinet_variable_name'] = key

    # reset some attributes
    for key, value in ATTRS.items():
        for atk, atv in value.items():
            if key in ds.variables:
                ds[key].attrs[atk] = atv

    # address incorrectly set units and variable types
    ds['dark_value_used_for_fit'].attrs['units'] = 'counts'
    # CGSN update # 2: now this does a check to the shape, to determine if a 1 or 2-d array
    # For 2-D array, may have to call .value to load into memory if working
    if len(ds['serial_number'].shape) == 1:
        ds['serial_number'] = ds['serial_number'].astype(int)
    else:
        ds['serial_number'] = ('time', [int(''.join(x.astype(str))) for x in ds.serial_number.data])
        ds['serial_number'].attrs = dict({
            'long_name': 'Serial Number',
            # 'units': '', # deliberately left blank, unit-less value
            'comment': 'Instrument serial number',
        })

    # parse the OOI QC variables and add QARTOD style QC summary flags to the data, converting the
    # bitmap represented flags into an integer value representing pass == 1, suspect or of high
    # interest == 3, and fail == 4.
    ds = parse_qc(ds)

    # test the data quality using additional instrument variables
    ds['nitrate_sensor_quality_flag'] = quality_checks(ds)

    if burst:   # re-sample the data to a defined time interval using a median average
        # create the burst averaging
<<<<<<< HEAD
        burst = ds.copy()
        burst['time'] = burst['time'] + pd.Timedelta('450s')  # shift the time to the middle of the averaging period
        burst = burst.resample(time='900s', skipna=True).median(dim='time', keep_attrs=True)
=======
        ds['time'] = ds['time'] + np.timedelta64(450, 's')
        burst = ds.resample(time='900s', skipna=True).median(dim='time', keep_attrs=True)
>>>>>>> 8b5b1132
        burst = burst.where(~np.isnan(burst.deployment), drop=True)

        # reset the attributes...which keep_attrs should do...
        burst.attrs = ds.attrs
        for v in burst.variables:
            burst[v].attrs = ds[v].attrs

        # save the newly averaged data
        ds = burst.copy()

        # and reset some data types to integers
        data_types = ['deployment', 'spectrum_average', 'serial_number', 'dark_value_used_for_fit',
                      'raw_spectral_measurements', 'corrected_nitrate_concentration_qc_executed',
                      'corrected_nitrate_concentration_qc_results', 'corrected_nitrate_concentration_qartod_results',
                      'nitrate_sensor_quality_flag']
        for v in data_types:
            ds[v] = ds[v].round().astype('int32')

    return ds


def suna_instrument(ds, burst=True):
    """
    Takes SUNA data recorded internally by the Sea-Bird SUNA dissolved nitrate
    sensor and cleans up the data set to make it more user-friendly.  Primary
    task is renaming parameters and dropping some that are of limited use.
    Additionally, re-organize some variables to permit better assessments of
    the data.

    :param ds: initial nutnr data set downloaded from OOI via the M2M system
    :param burst: resample the data to the defined time interval
    :return ds: cleaned up data set
    """
    # drop some variables:
    #   checksum = used to parse data, is not parsed if the checksum fails so no longer needed
    #   frame_type = remove the dark frames if recorded, then remove
    #   humidity = not measured, no need to include
    #   internal_timestamp == time, redundant so can remove
    #   date_of_sample = used to construct the internal_timestamp
    #   time_of_sample = used to construct the internal_timestamp
    ds = ds.reset_coords()
    # CGSN update: switched to simple type conversion - handles byte type arrays
    ds['frame_type'] = ('time', [''.join(x.astype(str)) for x in ds.frame_type.data])
    ds = ds.where(ds.frame_type == 'SLF', drop=True)  # remove the dark frames
    ds = ds.drop_vars(['checksum', 'frame_type', 'humidity', 'date_of_sample', 'time_of_sample'])

    # check for data from a co-located CTD, if not present add with appropriate attributes
    if 'sea_water_temperature' not in ds.variables:
        ds['sea_water_temperature'] = ('time', ds['deployment'].data * np.nan)
        ds['sea_water_temperature'].attrs = {
            'comment': ('Normally this would be sea water temperature data from a co-located CTD. However, data from ' +
                        'that sensor is unavailable. This value has been filled with NaNs to preserve the structure ' +
                        'of the data set.'),
            'data_product_identifier': 'TEMPWAT_L1',
            'long_name': 'Sea Water Temperature',
            'standard_name': 'sea_water_temperature',
            'units': 'degree_Celsius'
        }

        ds['sea_water_practical_salinity'] = ('time', ds['deployment'].data * np.nan)
        ds['sea_water_practical_salinity'].attrs = {
            'long_name': 'Sea Water Practical Salinity',
            'standard_name': 'sea_water_practical_salinity',
            'units': '1',
            'comment': ('Normally this would be seawater salinity data from a co-located CTD. However, data from ' +
                        'that sensor is unavailable. This value has been filled with NaNs to preserve the structure ' +
                        'of the data set.'),
            'data_product_identifier': 'PRACSAL_L2'
        }

    # rename some variables for better clarity
    rename = {
        'nutnr_absorbance_at_254_nm': 'absorbance_at_254_nm',
        'nutnr_absorbance_at_350_nm': 'absorbance_at_350_nm',
        'nutnr_bromide_trace': 'bromide_trace',
        'nutnr_current_main': 'current_main',
        'nutnr_dark_value_used_for_fit': 'dark_value_used_for_fit',
        'nutnr_fit_base_1': 'fit_base_1',
        'nutnr_fit_base_2': 'fit_base_2',
        'nutnr_fit_rmse': 'fit_rmse',
        'nutnr_integration_time_factor': 'integration_time_factor',
        'nutnr_nitrogen_in_nitrate': 'nitrogen_in_nitrate',
        'nutnr_spectrum_average': 'spectrum_average',
        'nutnr_voltage_int': 'voltage_instrument',
        'temp_spectrometer': 'temperature_spectrometer',
        'temp_lamp': 'temperature_lamp',
        'temp_interior': 'temperature_interior',
        'spectral_channels': 'raw_spectral_measurements',
        'salinity_corrected_nitrate': 'corrected_nitrate_concentration',
        'salinity_corrected_nitrate_qc_results': 'corrected_nitrate_concentration_qc_results',
        'salinity_corrected_nitrate_qc_executed': 'corrected_nitrate_concentration_qc_executed',
        'salinity_corrected_nitrate_qartod_results': 'corrected_nitrate_concentration_qartod_results',
        'salinity_corrected_nitrate_qartod_executed': 'corrected_nitrate_concentration_qartod_executed',
        'wavelength': 'wavelength_index'
    }
    for key, value in rename.items():
        if key in ds.variables:
            ds = ds.rename({key: value})
            ds[value].attrs['ooinet_variable_name'] = key

    # reset some attributes
    for key, value in ATTRS.items():
        for atk, atv in value.items():
            if key in ds.variables:
                ds[key].attrs[atk] = atv

    # address incorrectly set units and variable types
    ds['dark_value_used_for_fit'].attrs['units'] = 'counts'
    # CGSN update # 2: now this does a check to the shape, to determine if a 1 or 2-d array
    # For 2-D array, may have to call .value to load into memory if working
    if len(ds['serial_number'].shape) == 1:
        ds['serial_number'] = ds['serial_number'].astype(int)
    else:
        ds['serial_number'] = ('time', [int(''.join(x.astype(str))) for x in ds.serial_number.data])
        ds['serial_number'].attrs = dict({
            'long_name': 'Serial Number',
            # 'units': '', # deliberately left blank, unit-less value
            'comment': 'Instrument serial number',
        })

    # parse the OOI QC variables and add QARTOD style QC summary flags to the data, converting the
    # bitmap represented flags into an integer value representing pass == 1, suspect or of high
    # interest == 3, and fail == 4.
    ds = parse_qc(ds)

    # test the data quality using additional instrument variables
    ds['nitrate_sensor_quality_flag'] = quality_checks(ds)

    if burst:   # re-sample the data to a defined time interval using a median average
<<<<<<< HEAD
        burst = ds.copy()
        burst['time'] = burst['time'] + pd.Timedelta('450s')  # shift the time to the middle of the averaging period
        burst = burst.resample(time='900s', skipna=True).median(dim='time', keep_attrs=True)
=======
        # create the burst averaging
        ds['time'] = ds['time'] + np.timedelta64(450, 's')
        burst = ds.resample(time='900s', skipna=True).median(dim='time', keep_attrs=True)
>>>>>>> 8b5b1132
        burst = burst.where(~np.isnan(burst.deployment), drop=True)

        # reset the attributes...which keep_attrs should do...
        burst.attrs = ds.attrs
        for v in burst.variables:
            burst[v].attrs = ds[v].attrs

        # save the newly averaged data
        ds = burst.copy()

        # and reset some data types to integers
        data_types = ['deployment', 'spectrum_average', 'serial_number', 'dark_value_used_for_fit',
                      'raw_spectral_measurements', 'corrected_nitrate_concentration_qc_executed',
                      'corrected_nitrate_concentration_qc_results', 'corrected_nitrate_concentration_qartod_results',
                      'nitrate_sensor_quality_flag']
        for v in data_types:
            ds[v] = ds[v].round().astype('int32')

    return ds


def suna_cspp(ds):
    """
    Takes SUNA data recorded by the CSPP loggers used by the Endurance Array
    and cleans up the data set to make it more user-friendly.  Primary task is
    renaming parameters and dropping some that are of limited use. Additionally,
    re-organize some variables to permit better assessments of the data.

    :param ds: initial NUTNR data set downloaded from OOI as NetCDF file
    :return ds: cleaned up data set
    """
    # re-join the frame type into a single string rather than an array
    ds = ds.reset_coords()
    ds['frame_type'] = ('time', [''.join(x.astype(str)) for x in ds.frame_type.data])
    ds = ds.where(ds.frame_type == 'SLB', drop=True)  # keep the light frames, dropping the dark frames

    # drop some variables:
    #   suspect_timestamp = not used
    #   internal_timestamp = not accurate, don't use
    #   day_of_year = used to construct the internal_timestamp, not accurate
    #   time_of_sample = used to construct the internal_timestamp, not accurate
    #   year = used to construct the internal_timestamp, not accurate
    #   ctd_time_uint32 = filled with 0's, dropping
    #   profiler_timestamp == time, redundant
    #   frame_type = no longer needed after using to filter above
    #   nutnr_nitrogen_in_nitrate_qc_* = incorrectly applied QC tests
    #   sea_water_*_qc_* = surprisingly, gross range tests against fill values fail....
    drop_list = ['suspect_timestamp', 'internal_timestamp', 'day_of_year', 'time_of_sample', 'year',
                 'ctd_time_uint32', 'profiler_timestamp', 'frame_type',
                 'nutnr_nitrogen_in_nitrate_qc_executed', 'nutnr_nitrogen_in_nitrate_qc_results',
                 'sea_water_pressure_qc_executed', 'sea_water_pressure_qc_results',
                 'sea_water_temperature_qc_executed', 'sea_water_temperature_qc_results',
                 'sea_water_practical_salinity_qc_executed', 'sea_water_practical_salinity_qc_results']
    for var in ds.variables:
        if var in drop_list:
            ds = ds.drop(var)

    # rename some variables for better clarity
    rename = {
        'nutnr_absorbance_at_254_nm': 'absorbance_at_254_nm',
        'nutnr_absorbance_at_350_nm': 'absorbance_at_350_nm',
        'nutnr_bromide_trace': 'bromide_trace',
        'nutnr_current_main': 'current_main',
        'nutnr_dark_value_used_for_fit': 'dark_value_used_for_fit',
        'nutnr_fit_base_1': 'fit_base_1',
        'nutnr_fit_base_2': 'fit_base_2',
        'nutnr_fit_rmse': 'fit_rmse',
        'nutnr_integration_time_factor': 'integration_time_factor',
        'nutnr_nitrogen_in_nitrate': 'nitrogen_in_nitrate',
        'nutnr_spectrum_average': 'spectrum_average',
        'nutnr_voltage_int': 'voltage_instrument',
        'temp_spectrometer': 'temperature_spectrometer',
        'temp_lamp': 'temperature_lamp',
        'temp_interior': 'temperature_interior',
        'spectral_channels': 'raw_spectral_measurements',
        'salinity_corrected_nitrate': 'corrected_nitrate_concentration',
        'salinity_corrected_nitrate_qc_results': 'corrected_nitrate_concentration_qc_results',
        'salinity_corrected_nitrate_qc_executed': 'corrected_nitrate_concentration_qc_executed',
        'wavelength': 'wavelength_index'
    }
    for key, value in rename.items():
        if key in ds.variables:
            ds = ds.rename({key: value})
            ds[value].attrs['ooinet_variable_name'] = key

    # reset some attributes
    for key, value in ATTRS.items():
        for atk, atv in value.items():
            if key in ds.variables:
                ds[key].attrs[atk] = atv

    # properly assign the co-located CTD data to the correct variable names
    ds['sea_water_pressure'] = ds['int_ctd_pressure']
    ds['sea_water_temperature'] = ds['ctdpf_j_cspp_instrument_recovered-sea_water_temperature']
    ds['sea_water_practical_salinity'] = ds['ctdpf_j_cspp_instrument_recovered-sea_water_practical_salinity']
    ds = ds.drop(['int_ctd_pressure', 'ctdpf_j_cspp_instrument_recovered-sea_water_practical_salinity',
                  'ctdpf_j_cspp_instrument_recovered-sea_water_temperature'])

    # address incorrectly set units and variable types
    ds['dark_value_used_for_fit'].attrs['units'] = 'counts'

    # parse the OOI QC variables and add QARTOD style QC summary flags to the data, converting the
    # bitmap represented flags into an integer value representing pass == 1, suspect or of high
    # interest == 3, and fail == 4.
    ds = parse_qc(ds)

    # test the data quality using additional instrument variables
    ds['nitrate_sensor_quality_flag'] = quality_checks(ds)

    return ds


def main(argv=None):
    args = inputs(argv)
    site = args.site
    node = args.node
    sensor = args.sensor
    method = args.method
    stream = args.stream
    deploy = args.deploy
    start = args.start
    stop = args.stop
    burst = args.burst

    if stream not in ['suna_dcl_recovered', 'suna_instrument_recovered']:
        raise SystemExit('Data from the Satlantic ISUS dissolved nitrate sensor will not be supported at this time.')

    # check if we are specifying a deployment or a specific date and time range
    if not deploy or (start and stop):
        return SyntaxError('You must specify either a deployment number or beginning and end dates of interest.')

    # if we are specifying a deployment number, then get the data from the Gold Copy THREDDS server
    if deploy:
        # download the data for the deployment
        nutnr = load_gc_thredds(site, node, sensor, method, stream, ('.*deployment%04d.*NUTNR.*\\.nc$' % deploy))

        # check to see if we downloaded any data
        if not nutnr:
            exit_text = ('Data unavailable for %s-%s-%s, %s, %s, deployment %d.' % (site, node, sensor, method,
                                                                                    stream, deploy))
            raise SystemExit(exit_text)
    else:
        # otherwise, request the data for download from OOINet via the M2M API using the specified dates
        r = m2m_request(site, node, sensor, method, stream, start, stop)
        if not r:
            exit_text = ('Request failed for %s-%s-%s, %s, %s, from %s to %s.' % (site, node, sensor, method,
                                                                                  stream, start, stop))
            raise SystemExit(exit_text)

        # Valid M2M request, start downloading the data
        nutnr = m2m_collect(r, '.*NUTNR.*\\.nc$')

        # check to see if we downloaded any data
        if not nutnr:
            exit_text = ('Data unavailable for %s-%s-%s, %s, %s, from %s to %s.' % (site, node, sensor, method,
                                                                                    stream, start, stop))
            raise SystemExit(exit_text)

    # clean-up and reorganize
    if node == 'SP001':
        # this NUTNR is part of a CSPP
        nutnr = suna_cspp(nutnr)
    else:
        if method in ['telemetered', 'recovered_host']:
            nutnr = suna_datalogger(nutnr, burst)
        else:
            nutnr = suna_instrument(nutnr, burst)

    vocab = get_vocabulary(site, node, sensor)[0]
    nutnr = update_dataset(nutnr, vocab['maxdepth'])

    # save the data to disk
    out_file = os.path.abspath(args.outfile)
    if not os.path.exists(os.path.dirname(out_file)):
        os.makedirs(os.path.dirname(out_file))

    nutnr.to_netcdf(out_file, mode='w', format='NETCDF4', engine='h5netcdf', encoding=ENCODINGS)


if __name__ == '__main__':
    main()<|MERGE_RESOLUTION|>--- conflicted
+++ resolved
@@ -229,14 +229,8 @@
 
     if burst:   # re-sample the data to a defined time interval using a median average
         # create the burst averaging
-<<<<<<< HEAD
-        burst = ds.copy()
-        burst['time'] = burst['time'] + pd.Timedelta('450s')  # shift the time to the middle of the averaging period
-        burst = burst.resample(time='900s', skipna=True).median(dim='time', keep_attrs=True)
-=======
         ds['time'] = ds['time'] + np.timedelta64(450, 's')
         burst = ds.resample(time='900s', skipna=True).median(dim='time', keep_attrs=True)
->>>>>>> 8b5b1132
         burst = burst.where(~np.isnan(burst.deployment), drop=True)
 
         # reset the attributes...which keep_attrs should do...
@@ -366,15 +360,9 @@
     ds['nitrate_sensor_quality_flag'] = quality_checks(ds)
 
     if burst:   # re-sample the data to a defined time interval using a median average
-<<<<<<< HEAD
-        burst = ds.copy()
-        burst['time'] = burst['time'] + pd.Timedelta('450s')  # shift the time to the middle of the averaging period
-        burst = burst.resample(time='900s', skipna=True).median(dim='time', keep_attrs=True)
-=======
         # create the burst averaging
         ds['time'] = ds['time'] + np.timedelta64(450, 's')
         burst = ds.resample(time='900s', skipna=True).median(dim='time', keep_attrs=True)
->>>>>>> 8b5b1132
         burst = burst.where(~np.isnan(burst.deployment), drop=True)
 
         # reset the attributes...which keep_attrs should do...
