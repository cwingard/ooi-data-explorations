--- conflicted
+++ resolved
@@ -208,11 +208,7 @@
 
 
 def format_climatology(parameter, clm, sensor_range, depth_bins, site, node, sensor, stream,
-<<<<<<< HEAD
                        fixed_lower, fixed_upper, stdx=3):
-=======
-                       fixed_lower, fixed_upper, expanded=False):
->>>>>>> dc8d0924
     """
     Creates a dictionary object that can later be saved to a CSV formatted
     file for use in the Climatology lookup tables.
@@ -228,18 +224,11 @@
     :param sensor: Sensor designator, extracted from the third and fourth part of
         the reference designator
     :param stream: Stream name that contains the data of interest
-<<<<<<< HEAD
     :param fixed_lower: fixed, pre-defined value to use for the lower range
         limit of the climatology test
     :param fixed_upper: fixed, pre-defined value to use for the upper range
         limit of the climatology test
     :param stdx: number of standard deviations to use in the climatology test
-=======
-    :param fixed_lower: boolean flag to set the lower range to the sensor range
-    :param fixed_upper: boolean flag to set the upper range to the sensor range
-    :param expanded: boolean flag to use 3 or 5x the standard deviation for the
-        user range (optional input, default is False when not set which uses 3x)
->>>>>>> dc8d0924
     :return: dictionary with the sensor and user gross range values
         added in the formatting expected by the QC lookup
     """
@@ -280,19 +269,11 @@
         header_str += ',"[{}, {}]"'.format(idx + 1, idx + 1)
 
         # calculate the climatological ranges
-<<<<<<< HEAD
         cmin = mu - clm.monthly_std.values[idx] * stdx
         if fixed_lower or (cmin < sensor_range[0] or cmin > sensor_range[1]):
             cmin = sensor_range[0]
 
         cmax = mu + clm.monthly_std.values[idx] * stdx
-=======
-        cmin = mu - clm.monthly_std.values[idx] * nx
-        if fixed_lower or (cmin < sensor_range[0] or cmin > sensor_range[1]):
-            cmin = sensor_range[0]
-
-        cmax = mu + clm.monthly_std.values[idx] * nx
->>>>>>> dc8d0924
         if fixed_upper or (cmax > sensor_range[1] or cmax < sensor_range[0]):
             cmax = sensor_range[1]
 
@@ -352,7 +333,6 @@
     node = kwargs.get('node')
     sensor = kwargs.get('sensor')
     stream = kwargs.get('stream')
-<<<<<<< HEAD
     fixed_lower = kwargs.get('fixed_lower')
     fixed_upper = kwargs.get('fixed_upper')
     extended = kwargs.get('extended')
@@ -361,8 +341,6 @@
         stdx = 5
     else:
         stdx = 3
-=======
->>>>>>> dc8d0924
 
     # initialize the Climatology class
     clm = Climatology()
@@ -399,18 +377,12 @@
                     clm.fit(sliced)
 
                     # create the formatted dictionary for the lookup tables
-<<<<<<< HEAD
                     qc_dict, clm_table = format_climatology(param, clm, sensor_range[idx], bins, site, node, sensor,
                                                             stream, fixed_lower, fixed_upper, stdx)
-=======
-                    if not expanded:
-                        qc_dict, clm_table = format_climatology(param, clm, sensor_range[idx], bins, site, node, sensor,
-                                                                stream, fixed_lower, fixed_upper)
 
                     else:
                         qc_dict, clm_table = format_climatology(param, clm, sensor_range[idx], bins, site, node, sensor,
                                                                 stream, fixed_lower, fixed_upper, expanded=True)
->>>>>>> dc8d0924
 
                     # append the dictionary to the dataframe and build the depth table
                     df = (pd.Series(qc_dict).to_frame()).transpose()
@@ -526,7 +498,6 @@
     node = kwargs.get('node')
     sensor = kwargs.get('sensor')
     stream = kwargs.get('stream')
-<<<<<<< HEAD
     fixed_lower = kwargs.get('fixed_lower')
     fixed_upper = kwargs.get('fixed_upper')
     extended = kwargs.get('extended')
@@ -537,8 +508,6 @@
     else:
         stdx = 3
         percents = [0.15, 99.85]
-=======
->>>>>>> dc8d0924
 
     # create an empty pandas dataframe to hold the results
     gross_range = []
@@ -560,13 +529,10 @@
 
             # Utilize dask to parallelize the random choice and calculate the pnorm
             random_choice = dask.delayed(np.random.choice)
-<<<<<<< HEAD
 
             # Select out the dataarray of the desired param. This speeds up the process
             m = (ds[param] > sensor_range[idx][0]) & (ds[param] < sensor_range[idx][1]) & (~np.isnan(ds[param]))
             da = ds[param].where(m, drop=True).values.flatten()
-=======
->>>>>>> dc8d0924
             vals = []
             for i in range(5000):
                 vals.append(random_choice(da, 4500))
@@ -581,7 +547,6 @@
 
             pnorm = [normaltest(v).pvalue for v in pvals]
             if np.mean(pnorm) < 0.05:
-<<<<<<< HEAD
                 # Even with a log-normal transformation, the data is not normally distributed, so we will
                 # set the user range using percentiles that approximate the Empirical Rule, covering
                 # 99.7% of the data
@@ -595,36 +560,13 @@
                     notes = ('User range based on percentiles of the observations, which are not normally '
                              'distributed. Percentiles were chosen to cover 99.7% of the data, approximating the '
                              'Empirical Rule.')
-=======
-                # Even with a log-normal transformation, the data is not normally distributed, use the median and MAD
-                mu = da.median().values
-                sd = mad(da)
-                lower = mu - sd * nx
-                upper = mu + sd * nx
-                notes = ('User range based on the median +- {}x of the median absolute deviation (MAD) of all '
-                         'observations.').format(nx)
-                ##### block this out for now, testing use of median and MAD #####
-                # # Even with a log-normal transformation, the data is not normally distributed, so we will
-                # # set the user range using percentiles that approximate the Empirical Rule, covering
-                # # 99.7% of the data
-                # lower = np.nanpercentile(da, 0.15)
-                # upper = np.nanpercentile(da, 99.85)
-                # notes = ('User range based on percentiles of the observations, which are not normally distributed. '
-                #          'Percentiles were chosen to cover 99.7% of the data, approximating the Empirical Rule.')
->>>>>>> dc8d0924
             else:
                 # most likely this data is normally distributed, or close enough, and we can use the mean
                 mu = da.mean().values
                 sd = da.std().values
-<<<<<<< HEAD
                 lower = mu - sd * stdx
                 upper = mu + sd * stdx
                 notes = 'User range based on the mean +- {} standard deviations of all observations.'.format(stdx)
-=======
-                lower = mu - sd * nx
-                upper = mu + sd * nx
-                notes = 'User range based on the mean +- {} standard deviations of all observations.'.format(nx)
->>>>>>> dc8d0924
 
             # reset the lower and upper ranges if they exceed the sensor ranges
             if fixed_lower or lower < sensor_range[idx][0]:
