<<<<<<< HEAD
#!/usr/bin/env python
# -*- coding: utf-8 -*-
"""
@author Christopher Wingard
@brief Used to download discrete sample data from the OOI Alfresco WebDAV server
"""
import io
import numpy as np
import pandas as pd
import re
import requests

from bs4 import BeautifulSoup


def get_sites(url):
    """
    Get the list of arrays from the OOI Alfresco WebDAV server. The list is
    returned as a list of BeautifulSoup tags that can be further parsed to
    construct URLs to search for the different cruises per array that will
    have discrete sample data.

    :param url: OOI Alfresco WebDAV server URL
    :return sites: list of BeautifulSoup tags containing the array names
    """
    r = requests.get(url, auth=('guest', 'guest'))
    if r.status_code == requests.codes.ok:
        soup = BeautifulSoup(r.text, 'html.parser')
        sites = soup.find_all('a', {'href': re.compile(r'^/alfresco/webdav/OOI/Cabled|Coastal|Global')})
        return sites
    else:
        return None


def get_cruises(url, sites, site_name, cruise=None):
    """
    Get the list of cruises for a specific array from the OOI Alfresco WebDAV
    server. The list is returned as a list of BeautifulSoup tags that can be
    further parsed to construct URLs to search for the different discrete
    sample data files per cruise.

    :param url: OOI Alfresco WebDAV server URL
    :param sites: list of BeautifulSoup tags containing the array names
    :param site_name: name of the array to search for
    :param cruise: optional, name of the cruise(s) to search for (can be
        either a single name or a list of names)
    :return cruises: list of BeautifulSoup tags containing the cruise name(s)
    """
    # if site_name is an empty string, return None (no site to search for)
    if not site_name:
        return None

    # find the site name in the list of sites
    site = [site for site in sites if site_name in site.text]
    if site is None:
        return None

    # create the URL for the site and search for the list of cruises
    a = re.findall(r'<a href=\"(.+?)\">', str(site))[0]
    site_url = url + a + '/Cruise%20Data/'
    r = requests.get(site_url, auth=('guest', 'guest'))
    if r.status_code == requests.codes.ok:
        soup = BeautifulSoup(r.text, 'html.parser')
        if cruise:
            if isinstance(cruise, list):
                cruises = [soup.find_all('a', {'href': re.compile('/Cruise%20Data/.*?' + c + '.+?')})[0]
                           for c in cruise]
            else:
                cruises = soup.find_all('a', {'href': re.compile('/Cruise%20Data/.*?' + cruise + '.+?')})
        else:
            cruises = soup.find_all('a', {'href': re.compile(a + '/Cruise%20Data/')})

        return cruises
    else:
        return None


def get_discrete_samples(site_name, cruise=None):
    """
    Get the discrete sample data for a specific array and cruise from the OOI
    Alfresco WebDAV server. The data is returned as a pandas DataFrame.

    :param site_name: name of the array to search for
    :param cruise: optional, name of the cruise(s) to search for (can be
        either a single name or a list of names)
    :return samples: pandas DataFrame containing the discrete sample data
    """
    # base URL for the OOI Alfresco server
    base_url = 'https://alfresco.oceanobservatories.org'

    # create a listing of the array names in the WebDAV directory
    sites = get_sites(base_url + '/alfresco/webdav/OOI/')

    # use the site name to find the URLs for the different cruises at that site
    cruises = get_cruises(base_url, sites, site_name, cruise)
    if cruises is None:
        # could not find the specified site or cruise(s)
        return None

    # use the list of cruises to find the URLs for the discrete sample CSVs for each cruise and
    # download the data into a pandas DataFrame
    samples = []
    for sample in cruises:
        # create the URL for the cruise discrete sample data directory (some cruises have the data
        # in a slightly different directory)
        sample_url1 = base_url + re.findall(r'<a href=\"(.+?)\">', str(sample))[0] + '/Ship_Data/Water%20Sampling/'
        sample_url2 = base_url + re.findall(r'<a href=\"(.+?)\">', str(sample))[0] + '/Ship%20Data/Water%20Sampling/'

        # search for the discrete sample data files using the two different URLs (note, not all cruises
        # have discrete sample data files)
        r1 = requests.get(sample_url1, auth=('guest', 'guest'))
        r2 = requests.get(sample_url2, auth=('guest', 'guest'))
        if r1.status_code == requests.codes.ok:
            r = r1
        elif r2.status_code == requests.codes.ok:
            r = r2
        else:
            continue

        # find the CSV file for the discrete sample data and create the URL to download the file
        soup = BeautifulSoup(r.text, 'html.parser')
        csv = soup.find_all('a', {'href': re.compile(r'.+?Discrete_Summary\.csv')})
        if not csv:
            continue
        else:
            csv = csv[0]
        csv_url = base_url + re.findall(r'<a href=\"(.+?)\">', str(csv))[0]

        # download the CSV file and read it into a pandas DataFrame appending it to the list of discrete
        # sample data files from the different cruises, if any
        r = requests.get(csv_url, auth=('guest', 'guest'))
        times = ['Start Time [UTC]', 'CTD Bottle Closure Time [UTC]']
        samples.append(pd.read_csv(io.StringIO(r.content.decode('utf-8')), parse_dates=times, date_format='ISO8601'))

    if not samples:
        # could not find any discrete sample data files for the specified site and cruise(s)
        return None

    # concatenate the list of DataFrames into a single DataFrame
    samples = pd.concat(samples, ignore_index=True)

    # replace the fill values with NaNs for all sample columns (ignoring the flag columns
    # and a few other select columns)
    for column in samples.columns:
        if 'Flag' in column:
            # convert the flag columns to a string type
            samples[column] = samples[column].astype(str)
        else:
            if column not in ['Cruise', 'Station', 'Target Asset', 'Cast', 'CTD File',
                              'CTD Bottle Closure Time [UTC]']:
                samples[column] = samples[column].replace(-9999999., value=np.nan)

    return samples


def distance_to_cast(samples, lat, lon):
    """
    Calculate the distance to the CTD cast (or other sampling method) location
    from the specified lat/lon coordinates (usually the mooring) using the
    Haversine formula.

    :param samples: pandas DataFrame containing the discrete sample data
    :param lat: latitude of the location to calculate the distance from
    :param lon: longitude of the location to calculate the distance from
    :return distance: pandas Series containing the distance to the cast location
    """
    r = 6371.0  # radius of the Earth in km (assumes a spherical Earth)
    mlat = np.radians(lat)                                  # mooring latitude
    slat = np.radians(samples['Start Latitude [degrees]'])  # sample latitudes

    # calculate the differences in latitude and longitude
    dlat = np.radians(lat - samples['Start Latitude [degrees]'])
    dlon = np.radians(lon - samples['Start Longitude [degrees]'])

    # calculate the distance using the Haversine formula
    a = np.sin(dlat / 2)**2 + np.cos(mlat) * np.cos(slat) * np.sin(dlon / 2)**2
    c = 2 * np.arctan2(np.sqrt(a), np.sqrt(1 - a))

    # calculate the distance in km
    distance = r * c
    return distance
=======
#!/usr/bin/env python
# -*- coding: utf-8 -*-
"""
@author Christopher Wingard
@brief Used to download discrete sample data from the OOI Alfresco WebDAV server
"""
import io
import numpy as np
import pandas as pd
import re
import requests

from bs4 import BeautifulSoup


def get_sites(url):
    """
    Get the list of arrays from the OOI Alfresco WebDAV server. The list is
    returned as a list of BeautifulSoup tags that can be further parsed to
    construct URLs to search for the different cruises per array that will
    have discrete sample data.

    :param url: OOI Alfresco WebDAV server URL
    :return sites: list of BeautifulSoup tags containing the array names
    """
    r = requests.get(url, auth=('guest', 'guest'))
    if r.status_code == requests.codes.ok:
        soup = BeautifulSoup(r.text, 'html.parser')
        sites = soup.find_all('a', {'href': re.compile(r'^/alfresco/webdav/OOI/Cabled|Coastal|Global')})
        return sites
    else:
        return None


def get_cruises(url, sites, site_name, cruise=None):
    """
    Get the list of cruises for a specific array from the OOI Alfresco WebDAV
    server. The list is returned as a list of BeautifulSoup tags that can be
    further parsed to construct URLs to search for the different discrete
    sample data files per cruise.

    :param url: OOI Alfresco WebDAV server URL
    :param sites: list of BeautifulSoup tags containing the array names
    :param site_name: name of the array to search for
    :param cruise: optional, name of the cruise(s) to search for (can be
        either a single name or a list of names)
    :return cruises: list of BeautifulSoup tags containing the cruise name(s)
    """
    # if site_name is an empty string, return None (no site to search for)
    if not site_name:
        return None

    # find the site name in the list of sites
    site = [site for site in sites if site_name in site.text]
    if site is None:
        return None

    # create the URL for the site and search for the list of cruises
    a = re.findall(r'<a href=\"(.+?)\">', str(site))[0]
    site_url = url + a + '/Cruise%20Data/'
    r = requests.get(site_url, auth=('guest', 'guest'))
    if r.status_code == requests.codes.ok:
        soup = BeautifulSoup(r.text, 'html.parser')
        if cruise:
            if isinstance(cruise, list):
                cruises = [soup.find_all('a', {'href': re.compile('/Cruise%20Data/.*?' + c + '.+?')})[0] for c in cruise]
            else:
                cruises = soup.find_all('a', {'href': re.compile('/Cruise%20Data/.*?' + cruise + '.+?')})
        else:
            cruises = soup.find_all('a', {'href': re.compile(a + '/Cruise%20Data/')})

        return cruises
    else:
        return None


def get_discrete_samples(site_name, cruise=None):
    """
    Get the discrete sample data for a specific array and cruise from the OOI
    Alfresco WebDAV server. The data is returned as a pandas DataFrame.

    :param site_name: name of the array to search for
    :param cruise: optional, name of the cruise(s) to search for (can be
        either a single name or a list of names)
    :return samples: pandas DataFrame containing the discrete sample data
    """
    # base URL for the OOI Alfresco server
    base_url = 'https://alfresco.oceanobservatories.org'

    # create a listing of the array names in the WebDAV directory
    sites = get_sites(base_url + '/alfresco/webdav/OOI/')

    # use the site name to find the URLs for the different cruises at that site
    cruises = get_cruises(base_url, sites, site_name, cruise)
    if cruises is None:
        # could not find the specified site or cruise(s)
        return None

    # use the list of cruises to find the URLs for the discrete sample CSVs for each cruise and
    # download the data into a pandas DataFrame
    samples = []
    for sample in cruises:
        # create the URL for the cruise discrete sample data directory (some cruises have the data
        # in a slightly different directory)
        sample_url1 = base_url + re.findall(r'<a href=\"(.+?)\">', str(sample))[0] + '/Ship_Data/Water%20Sampling/'
        sample_url2 = base_url + re.findall(r'<a href=\"(.+?)\">', str(sample))[0] + '/Ship%20Data/Water%20Sampling/'

        # search for the discrete sample data files using the two different URLs (note, not all cruises
        # have discrete sample data files)
        r1 = requests.get(sample_url1, auth=('guest', 'guest'))
        r2 = requests.get(sample_url2, auth=('guest', 'guest'))
        if r1.status_code == requests.codes.ok:
            r = r1
        elif r2.status_code == requests.codes.ok:
            r = r2
        else:
            continue

        # find the CSV file for the discrete sample data and create the URL to download the file
        soup = BeautifulSoup(r.text, 'html.parser')
        csv = soup.find_all('a', {'href': re.compile(r'.+?Discrete_Summary\.csv')})
        if not csv:
            continue
        else:
            csv = csv[0]
        csv_url = base_url + re.findall(r'<a href=\"(.+?)\">', str(csv))[0]

        # download the CSV file and read it into a pandas DataFrame appending it to the list of discrete
        # sample data files from the different cruises, if any
        r = requests.get(csv_url, auth=('guest', 'guest'))
        times = ['Start Time [UTC]', 'CTD Bottle Closure Time [UTC]']
        samples.append(pd.read_csv(io.StringIO(r.content.decode('utf-8')), parse_dates=times, date_format='ISO8601'))

    if not samples:
        # could not find any discrete sample data files for the specified site and cruise(s)
        return None

    # concatenate the list of DataFrames into a single DataFrame
    samples = pd.concat(samples, ignore_index=True)

    # replace the fill values with NaNs for all sample columns (ignoring the flag columns
    # and a few other select columns)
    for column in samples.columns:
        if 'Flag' in column:
            # convert the flag columns to a string type
            samples[column] = samples[column].astype(str)
        else:
            if column not in ['Cruise', 'Station', 'Target Asset', 'Cast', 'CTD File',
                              'CTD Bottle Closure Time [UTC]']:
                samples[column] = samples[column].replace(-9999999., value=np.nan)

    return samples
>>>>>>> 8b5b1132
<|MERGE_RESOLUTION|>--- conflicted
+++ resolved
@@ -1,4 +1,3 @@
-<<<<<<< HEAD
 #!/usr/bin/env python
 # -*- coding: utf-8 -*-
 """
@@ -179,158 +178,4 @@
 
     # calculate the distance in km
     distance = r * c
-    return distance
-=======
-#!/usr/bin/env python
-# -*- coding: utf-8 -*-
-"""
-@author Christopher Wingard
-@brief Used to download discrete sample data from the OOI Alfresco WebDAV server
-"""
-import io
-import numpy as np
-import pandas as pd
-import re
-import requests
-
-from bs4 import BeautifulSoup
-
-
-def get_sites(url):
-    """
-    Get the list of arrays from the OOI Alfresco WebDAV server. The list is
-    returned as a list of BeautifulSoup tags that can be further parsed to
-    construct URLs to search for the different cruises per array that will
-    have discrete sample data.
-
-    :param url: OOI Alfresco WebDAV server URL
-    :return sites: list of BeautifulSoup tags containing the array names
-    """
-    r = requests.get(url, auth=('guest', 'guest'))
-    if r.status_code == requests.codes.ok:
-        soup = BeautifulSoup(r.text, 'html.parser')
-        sites = soup.find_all('a', {'href': re.compile(r'^/alfresco/webdav/OOI/Cabled|Coastal|Global')})
-        return sites
-    else:
-        return None
-
-
-def get_cruises(url, sites, site_name, cruise=None):
-    """
-    Get the list of cruises for a specific array from the OOI Alfresco WebDAV
-    server. The list is returned as a list of BeautifulSoup tags that can be
-    further parsed to construct URLs to search for the different discrete
-    sample data files per cruise.
-
-    :param url: OOI Alfresco WebDAV server URL
-    :param sites: list of BeautifulSoup tags containing the array names
-    :param site_name: name of the array to search for
-    :param cruise: optional, name of the cruise(s) to search for (can be
-        either a single name or a list of names)
-    :return cruises: list of BeautifulSoup tags containing the cruise name(s)
-    """
-    # if site_name is an empty string, return None (no site to search for)
-    if not site_name:
-        return None
-
-    # find the site name in the list of sites
-    site = [site for site in sites if site_name in site.text]
-    if site is None:
-        return None
-
-    # create the URL for the site and search for the list of cruises
-    a = re.findall(r'<a href=\"(.+?)\">', str(site))[0]
-    site_url = url + a + '/Cruise%20Data/'
-    r = requests.get(site_url, auth=('guest', 'guest'))
-    if r.status_code == requests.codes.ok:
-        soup = BeautifulSoup(r.text, 'html.parser')
-        if cruise:
-            if isinstance(cruise, list):
-                cruises = [soup.find_all('a', {'href': re.compile('/Cruise%20Data/.*?' + c + '.+?')})[0] for c in cruise]
-            else:
-                cruises = soup.find_all('a', {'href': re.compile('/Cruise%20Data/.*?' + cruise + '.+?')})
-        else:
-            cruises = soup.find_all('a', {'href': re.compile(a + '/Cruise%20Data/')})
-
-        return cruises
-    else:
-        return None
-
-
-def get_discrete_samples(site_name, cruise=None):
-    """
-    Get the discrete sample data for a specific array and cruise from the OOI
-    Alfresco WebDAV server. The data is returned as a pandas DataFrame.
-
-    :param site_name: name of the array to search for
-    :param cruise: optional, name of the cruise(s) to search for (can be
-        either a single name or a list of names)
-    :return samples: pandas DataFrame containing the discrete sample data
-    """
-    # base URL for the OOI Alfresco server
-    base_url = 'https://alfresco.oceanobservatories.org'
-
-    # create a listing of the array names in the WebDAV directory
-    sites = get_sites(base_url + '/alfresco/webdav/OOI/')
-
-    # use the site name to find the URLs for the different cruises at that site
-    cruises = get_cruises(base_url, sites, site_name, cruise)
-    if cruises is None:
-        # could not find the specified site or cruise(s)
-        return None
-
-    # use the list of cruises to find the URLs for the discrete sample CSVs for each cruise and
-    # download the data into a pandas DataFrame
-    samples = []
-    for sample in cruises:
-        # create the URL for the cruise discrete sample data directory (some cruises have the data
-        # in a slightly different directory)
-        sample_url1 = base_url + re.findall(r'<a href=\"(.+?)\">', str(sample))[0] + '/Ship_Data/Water%20Sampling/'
-        sample_url2 = base_url + re.findall(r'<a href=\"(.+?)\">', str(sample))[0] + '/Ship%20Data/Water%20Sampling/'
-
-        # search for the discrete sample data files using the two different URLs (note, not all cruises
-        # have discrete sample data files)
-        r1 = requests.get(sample_url1, auth=('guest', 'guest'))
-        r2 = requests.get(sample_url2, auth=('guest', 'guest'))
-        if r1.status_code == requests.codes.ok:
-            r = r1
-        elif r2.status_code == requests.codes.ok:
-            r = r2
-        else:
-            continue
-
-        # find the CSV file for the discrete sample data and create the URL to download the file
-        soup = BeautifulSoup(r.text, 'html.parser')
-        csv = soup.find_all('a', {'href': re.compile(r'.+?Discrete_Summary\.csv')})
-        if not csv:
-            continue
-        else:
-            csv = csv[0]
-        csv_url = base_url + re.findall(r'<a href=\"(.+?)\">', str(csv))[0]
-
-        # download the CSV file and read it into a pandas DataFrame appending it to the list of discrete
-        # sample data files from the different cruises, if any
-        r = requests.get(csv_url, auth=('guest', 'guest'))
-        times = ['Start Time [UTC]', 'CTD Bottle Closure Time [UTC]']
-        samples.append(pd.read_csv(io.StringIO(r.content.decode('utf-8')), parse_dates=times, date_format='ISO8601'))
-
-    if not samples:
-        # could not find any discrete sample data files for the specified site and cruise(s)
-        return None
-
-    # concatenate the list of DataFrames into a single DataFrame
-    samples = pd.concat(samples, ignore_index=True)
-
-    # replace the fill values with NaNs for all sample columns (ignoring the flag columns
-    # and a few other select columns)
-    for column in samples.columns:
-        if 'Flag' in column:
-            # convert the flag columns to a string type
-            samples[column] = samples[column].astype(str)
-        else:
-            if column not in ['Cruise', 'Station', 'Target Asset', 'Cast', 'CTD File',
-                              'CTD Bottle Closure Time [UTC]']:
-                samples[column] = samples[column].replace(-9999999., value=np.nan)
-
-    return samples
->>>>>>> 8b5b1132
+    return distance